{
	"name": "web",
	"version": "0.1.0",
	"private": true,
	"scripts": {
		"dev": "next dev --turbopack",
		"build": "next build",
		"start": "next start",
		"lint": "next lint"
	},
	"dependencies": {
		"@hookform/resolvers": "^3.10.0",
		"@ory/client": "^1.16.6",
		"@proximity/tailwind-config": "workspace:*",
		"@proximity/ui": "workspace:*",
		"@serwist/next": "^9.0.11",
<<<<<<< HEAD
		"axios": "^1.7.9",
		"lucide-react": "^0.471.1",
=======
		"lucide-react": "^0.473.0",
>>>>>>> ab35ef02
		"next": "15.1.6",
		"nextjs-toploader": "^3.7.15",
		"react": "^19.0.0",
		"react-dom": "^19.0.0",
		"react-hook-form": "^7.54.2",
		"react-icons": "^5.4.0",
		"sass": "^1.83.4",
		"sdk": "link:@/ory/sdk",
		"serwist": "^9.0.11",
		"worker": "link:@serwist/next/worker",
		"zod": "^3.24.1",
		"zustand": "^5.0.2"
	},
	"devDependencies": {
		"@eslint/eslintrc": "^3.2.0",
		"@types/node": "^22.10.5",
		"@types/react": "^19.0.1",
		"@types/react-dom": "^19.0.2",
		"eslint": "^9.17.0",
		"eslint-config-next": "15.1.5",
		"postcss": "^8.5.1",
		"tailwindcss": "^3.4.17",
		"typescript": "^5.7.3"
	}
}<|MERGE_RESOLUTION|>--- conflicted
+++ resolved
@@ -14,12 +14,8 @@
 		"@proximity/tailwind-config": "workspace:*",
 		"@proximity/ui": "workspace:*",
 		"@serwist/next": "^9.0.11",
-<<<<<<< HEAD
 		"axios": "^1.7.9",
-		"lucide-react": "^0.471.1",
-=======
 		"lucide-react": "^0.473.0",
->>>>>>> ab35ef02
 		"next": "15.1.6",
 		"nextjs-toploader": "^3.7.15",
 		"react": "^19.0.0",
