--- conflicted
+++ resolved
@@ -11,12 +11,8 @@
 	"dependencies": {
 		"@proximity/tailwind-config": "workspace:*",
 		"@proximity/ui": "workspace:*",
-<<<<<<< HEAD
 		"lucide-react": "^0.468.0",
-		"next": "15.1.0",
-=======
 		"next": "15.1.2",
->>>>>>> f7deb827
 		"react": "^19.0.0",
 		"react-dom": "^19.0.0",
 		"sass": "^1.83.0",
