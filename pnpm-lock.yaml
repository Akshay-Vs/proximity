--- conflicted
+++ resolved
@@ -34,11 +34,7 @@
         version: 3.7.0(eslint-plugin-import@2.31.0)(eslint@9.17.0(jiti@2.4.1))
       eslint-plugin-import:
         specifier: ^2.31.0
-<<<<<<< HEAD
-        version: 2.31.0(@typescript-eslint/parser@6.21.0(eslint@9.17.0(jiti@2.4.1))(typescript@5.7.2))(eslint-import-resolver-typescript@3.7.0)(eslint@9.17.0(jiti@2.4.1))
-=======
         version: 2.31.0(@typescript-eslint/parser@8.22.0(eslint@9.17.0(jiti@2.4.1))(typescript@5.7.3))(eslint-import-resolver-typescript@3.7.0)(eslint@9.17.0(jiti@2.4.1))
->>>>>>> 35db994a
       eslint-plugin-jsx-a11y:
         specifier: ^6.10.2
         version: 6.10.2(eslint@9.17.0(jiti@2.4.1))
@@ -288,17 +284,10 @@
         version: 8.5.1
       tailwindcss:
         specifier: ^3.4.17
-<<<<<<< HEAD
-        version: 3.4.17(ts-node@10.9.2(@types/node@22.10.5)(typescript@5.7.2))
-      typescript:
-        specifier: 5.7.2
-        version: 5.7.2
-=======
         version: 3.4.17(ts-node@10.9.2(@types/node@22.10.5)(typescript@5.7.3))
       typescript:
         specifier: 5.7.3
         version: 5.7.3
->>>>>>> 35db994a
 
   services/scraper:
     dependencies:
@@ -1316,12 +1305,9 @@
   '@rushstack/eslint-patch@1.10.4':
     resolution: {integrity: sha512-WJgX9nzTqknM393q1QJDJmoW28kUfEnybeTfVNcNAPnIx210RXm2DiXiHzfNPJNIUUb1tJnz/l4QGtJ30PgWmA==}
 
-<<<<<<< HEAD
-=======
   '@rushstack/eslint-patch@1.10.5':
     resolution: {integrity: sha512-kkKUDVlII2DQiKy7UstOR1ErJP8kUKAQ4oa+SQtM0K+lPdmmjj0YnnxBgtTVYH7mUKtbsxeFC9y0AmK7Yb78/A==}
 
->>>>>>> 35db994a
   '@serwist/build@9.0.11':
     resolution: {integrity: sha512-mYBBpm6hWN40J/Sj2aNncVgl/o7Ch/CfyHHl3XvEecbowRuJNv8BfIch+Tvwlfd1cqBqNc65kCYvCL2XJms8DA==}
     engines: {node: '>=18.0.0'}
@@ -1908,12 +1894,9 @@
   caniuse-lite@1.0.30001689:
     resolution: {integrity: sha512-CmeR2VBycfa+5/jOfnp/NpWPGd06nf1XYiefUvhXFfZE4GkRc9jv+eGPS4nT558WS/8lYCzV8SlANCIPvbWP1g==}
 
-<<<<<<< HEAD
-=======
   caniuse-lite@1.0.30001695:
     resolution: {integrity: sha512-vHyLade6wTgI2u1ec3WQBxv+2BrTERV28UXQu9LO6lZ9pYeMk34vjXFLOxo1A4UBA8XTL4njRQZdno/yYaSmWw==}
 
->>>>>>> 35db994a
   chalk@4.1.2:
     resolution: {integrity: sha512-oKnbhFyRIXpUuez8iBMmyEa4nbj4IOQyuhc/wy9kY7/WVPcwIO9VA668Pu8RkO7+0G76SLROeyw9CpQ061i4mA==}
     engines: {node: '>=10'}
@@ -5430,13 +5413,9 @@
 
   '@rushstack/eslint-patch@1.10.4': {}
 
-<<<<<<< HEAD
-  '@serwist/build@9.0.11(typescript@5.7.2)':
-=======
   '@rushstack/eslint-patch@1.10.5': {}
 
   '@serwist/build@9.0.11(typescript@5.7.3)':
->>>>>>> 35db994a
     dependencies:
       common-tags: 1.8.2
       glob: 10.4.5
@@ -5474,11 +5453,7 @@
       '@types/trusted-types': 2.0.7
       serwist: 9.0.11(typescript@5.7.3)
     optionalDependencies:
-<<<<<<< HEAD
-      typescript: 5.7.2
-=======
       typescript: 5.7.3
->>>>>>> 35db994a
 
   '@sparticuz/chromium@131.0.1(bare-buffer@3.0.1)':
     dependencies:
@@ -6256,11 +6231,8 @@
 
   caniuse-lite@1.0.30001689: {}
 
-<<<<<<< HEAD
-=======
   caniuse-lite@1.0.30001695: {}
 
->>>>>>> 35db994a
   chalk@4.1.2:
     dependencies:
       ansi-styles: 4.3.0
@@ -6412,11 +6384,7 @@
       js-yaml: 4.1.0
       parse-json: 5.2.0
     optionalDependencies:
-<<<<<<< HEAD
-      typescript: 5.7.2
-=======
       typescript: 5.7.3
->>>>>>> 35db994a
 
   create-require@1.1.1: {}
 
@@ -6877,11 +6845,7 @@
     dependencies:
       confusing-browser-globals: 1.0.11
       eslint: 9.17.0(jiti@2.4.1)
-<<<<<<< HEAD
-      eslint-plugin-import: 2.31.0(@typescript-eslint/parser@6.21.0(eslint@9.17.0(jiti@2.4.1))(typescript@5.7.2))(eslint-import-resolver-typescript@3.7.0)(eslint@9.17.0(jiti@2.4.1))
-=======
       eslint-plugin-import: 2.31.0(@typescript-eslint/parser@8.22.0(eslint@9.17.0(jiti@2.4.1))(typescript@5.7.3))(eslint-import-resolver-typescript@3.7.0)(eslint@9.17.0(jiti@2.4.1))
->>>>>>> 35db994a
       object.assign: 4.1.5
       object.entries: 1.1.8
       semver: 6.3.1
@@ -6890,11 +6854,7 @@
     dependencies:
       eslint: 9.17.0(jiti@2.4.1)
       eslint-config-airbnb-base: 15.0.0(eslint-plugin-import@2.31.0)(eslint@9.17.0(jiti@2.4.1))
-<<<<<<< HEAD
-      eslint-plugin-import: 2.31.0(@typescript-eslint/parser@6.21.0(eslint@9.17.0(jiti@2.4.1))(typescript@5.7.2))(eslint-import-resolver-typescript@3.7.0)(eslint@9.17.0(jiti@2.4.1))
-=======
       eslint-plugin-import: 2.31.0(@typescript-eslint/parser@8.22.0(eslint@9.17.0(jiti@2.4.1))(typescript@5.7.3))(eslint-import-resolver-typescript@3.7.0)(eslint@9.17.0(jiti@2.4.1))
->>>>>>> 35db994a
       eslint-plugin-jsx-a11y: 6.10.2(eslint@9.17.0(jiti@2.4.1))
       eslint-plugin-react: 7.37.4(eslint@9.17.0(jiti@2.4.1))
       eslint-plugin-react-hooks: 5.1.0(eslint@9.17.0(jiti@2.4.1))
@@ -6909,13 +6869,8 @@
       '@typescript-eslint/parser': 6.21.0(eslint@9.17.0(jiti@2.4.1))(typescript@5.7.3)
       eslint: 9.17.0(jiti@2.4.1)
       eslint-import-resolver-node: 0.3.9
-<<<<<<< HEAD
-      eslint-import-resolver-typescript: 3.7.0(eslint-plugin-import@2.31.0(@typescript-eslint/parser@6.21.0(eslint@9.17.0(jiti@2.4.1))(typescript@5.7.2))(eslint-import-resolver-typescript@3.7.0)(eslint@9.17.0(jiti@2.4.1)))(eslint@9.17.0(jiti@2.4.1))
-      eslint-plugin-import: 2.31.0(@typescript-eslint/parser@6.21.0(eslint@9.17.0(jiti@2.4.1))(typescript@5.7.2))(eslint-import-resolver-typescript@3.7.0(eslint-plugin-import@2.31.0)(eslint@9.17.0(jiti@2.4.1)))(eslint@9.17.0(jiti@2.4.1))
-=======
       eslint-import-resolver-typescript: 3.7.0(eslint-plugin-import@2.31.0(@typescript-eslint/parser@6.21.0(eslint@9.17.0(jiti@2.4.1))(typescript@5.7.3))(eslint-import-resolver-typescript@3.7.0)(eslint@9.17.0(jiti@2.4.1)))(eslint@9.17.0(jiti@2.4.1))
       eslint-plugin-import: 2.31.0(@typescript-eslint/parser@6.21.0(eslint@9.17.0(jiti@2.4.1))(typescript@5.7.3))(eslint-import-resolver-typescript@3.7.0)(eslint@9.17.0(jiti@2.4.1))
->>>>>>> 35db994a
       eslint-plugin-jsx-a11y: 6.10.2(eslint@9.17.0(jiti@2.4.1))
       eslint-plugin-react: 7.37.4(eslint@9.17.0(jiti@2.4.1))
       eslint-plugin-react-hooks: 5.1.0(eslint@9.17.0(jiti@2.4.1))
@@ -7004,7 +6959,7 @@
     transitivePeerDependencies:
       - supports-color
 
-  eslint-import-resolver-typescript@3.7.0(eslint-plugin-import@2.31.0(@typescript-eslint/parser@6.21.0(eslint@9.17.0(jiti@2.4.1))(typescript@5.7.2))(eslint-import-resolver-typescript@3.7.0)(eslint@9.17.0(jiti@2.4.1)))(eslint@9.17.0(jiti@2.4.1)):
+  eslint-import-resolver-typescript@3.7.0(eslint-plugin-import@2.31.0)(eslint@9.17.0(jiti@2.4.1)):
     dependencies:
       '@nolyfill/is-core-module': 1.0.39
       debug: 4.4.0(supports-color@5.5.0)
@@ -7020,27 +6975,7 @@
     transitivePeerDependencies:
       - supports-color
 
-<<<<<<< HEAD
-  eslint-import-resolver-typescript@3.7.0(eslint-plugin-import@2.31.0)(eslint@9.17.0(jiti@2.4.1)):
-    dependencies:
-      '@nolyfill/is-core-module': 1.0.39
-      debug: 4.4.0(supports-color@5.5.0)
-      enhanced-resolve: 5.17.1
-      eslint: 9.17.0(jiti@2.4.1)
-      fast-glob: 3.3.2
-      get-tsconfig: 4.8.1
-      is-bun-module: 1.3.0
-      is-glob: 4.0.3
-      stable-hash: 0.0.4
-    optionalDependencies:
-      eslint-plugin-import: 2.31.0(@typescript-eslint/parser@6.21.0(eslint@9.17.0(jiti@2.4.1))(typescript@5.7.2))(eslint-import-resolver-typescript@3.7.0)(eslint@9.17.0(jiti@2.4.1))
-    transitivePeerDependencies:
-      - supports-color
-
-  eslint-module-utils@2.12.0(@typescript-eslint/parser@6.21.0(eslint@8.57.1)(typescript@5.7.2))(eslint-import-resolver-node@0.3.9)(eslint-import-resolver-typescript@3.7.0(eslint-plugin-import@2.31.0)(eslint@9.17.0(jiti@2.4.1)))(eslint@8.57.1):
-=======
   eslint-module-utils@2.12.0(@typescript-eslint/parser@6.21.0(eslint@8.57.1)(typescript@5.7.3))(eslint-import-resolver-node@0.3.9)(eslint-import-resolver-typescript@3.7.0)(eslint@8.57.1):
->>>>>>> 35db994a
     dependencies:
       debug: 3.2.7
     optionalDependencies:
@@ -7051,11 +6986,7 @@
     transitivePeerDependencies:
       - supports-color
 
-<<<<<<< HEAD
-  eslint-module-utils@2.12.0(@typescript-eslint/parser@6.21.0(eslint@9.17.0(jiti@2.4.1))(typescript@5.7.2))(eslint-import-resolver-node@0.3.9)(eslint-import-resolver-typescript@3.7.0)(eslint@9.17.0(jiti@2.4.1)):
-=======
   eslint-module-utils@2.12.0(@typescript-eslint/parser@6.21.0(eslint@9.17.0(jiti@2.4.1))(typescript@5.7.3))(eslint-import-resolver-node@0.3.9)(eslint-import-resolver-typescript@3.7.0)(eslint@9.17.0(jiti@2.4.1)):
->>>>>>> 35db994a
     dependencies:
       debug: 3.2.7
     optionalDependencies:
@@ -7134,40 +7065,7 @@
       doctrine: 2.1.0
       eslint: 9.17.0(jiti@2.4.1)
       eslint-import-resolver-node: 0.3.9
-<<<<<<< HEAD
-      eslint-module-utils: 2.12.0(@typescript-eslint/parser@6.21.0(eslint@9.17.0(jiti@2.4.1))(typescript@5.7.2))(eslint-import-resolver-node@0.3.9)(eslint-import-resolver-typescript@3.7.0)(eslint@9.17.0(jiti@2.4.1))
-      hasown: 2.0.2
-      is-core-module: 2.16.0
-      is-glob: 4.0.3
-      minimatch: 3.1.2
-      object.fromentries: 2.0.8
-      object.groupby: 1.0.3
-      object.values: 1.2.0
-      semver: 6.3.1
-      string.prototype.trimend: 1.0.9
-      tsconfig-paths: 3.15.0
-    optionalDependencies:
-      '@typescript-eslint/parser': 6.21.0(eslint@9.17.0(jiti@2.4.1))(typescript@5.7.2)
-    transitivePeerDependencies:
-      - eslint-import-resolver-typescript
-      - eslint-import-resolver-webpack
-      - supports-color
-
-  eslint-plugin-import@2.31.0(@typescript-eslint/parser@6.21.0(eslint@9.17.0(jiti@2.4.1))(typescript@5.7.2))(eslint-import-resolver-typescript@3.7.0)(eslint@9.17.0(jiti@2.4.1)):
-    dependencies:
-      '@rtsao/scc': 1.1.0
-      array-includes: 3.1.8
-      array.prototype.findlastindex: 1.2.5
-      array.prototype.flat: 1.3.2
-      array.prototype.flatmap: 1.3.2
-      debug: 3.2.7
-      doctrine: 2.1.0
-      eslint: 9.17.0(jiti@2.4.1)
-      eslint-import-resolver-node: 0.3.9
-      eslint-module-utils: 2.12.0(@typescript-eslint/parser@6.21.0(eslint@9.17.0(jiti@2.4.1))(typescript@5.7.2))(eslint-import-resolver-node@0.3.9)(eslint-import-resolver-typescript@3.7.0)(eslint@9.17.0(jiti@2.4.1))
-=======
       eslint-module-utils: 2.12.0(@typescript-eslint/parser@6.21.0(eslint@9.17.0(jiti@2.4.1))(typescript@5.7.3))(eslint-import-resolver-node@0.3.9)(eslint-import-resolver-typescript@3.7.0)(eslint@9.17.0(jiti@2.4.1))
->>>>>>> 35db994a
       hasown: 2.0.2
       is-core-module: 2.16.0
       is-glob: 4.0.3
@@ -9655,11 +9553,7 @@
     transitivePeerDependencies:
       - supports-color
 
-<<<<<<< HEAD
-  typescript@5.7.2: {}
-=======
   typescript@5.7.3: {}
->>>>>>> 35db994a
 
   unbox-primitive@1.0.2:
     dependencies:
